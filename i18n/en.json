--- conflicted
+++ resolved
@@ -1793,11 +1793,7 @@
   },
   {
     "id": "api.user.login.invalid_credentials",
-<<<<<<< HEAD
-    "translation": "User ID or password incorrect."
-=======
     "translation": "Your login credentials are incorrect."
->>>>>>> c3776059
   },
   {
     "id": "api.user.login.not_provided.app_error",
